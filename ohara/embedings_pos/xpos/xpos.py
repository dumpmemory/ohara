import torch
import torch.nn as nn


class XPos(nn.Module):
<<<<<<< HEAD
    def __init__(self, dim, num_heads):
=======
    def __init__(self, dim,num_heads):
        """
        https://arxiv.org/abs/2212.10554
        """
>>>>>>> a96b3315
        super().__init__()
        
        angle = 1.0 / (10000 ** torch.linspace(0, 1, dim // num_heads // 2))
        angle = angle.unsqueeze(-1).repeat(1, 2).flatten()
        decay = torch.log(1 - 2 ** (-5 - torch.arange(num_heads, dtype=torch.float)))
        self.register_buffer("angle", angle)
        self.register_buffer("decay", decay)

    def forward(self, slen, recurrent=False):
        # todo chukwire retation
        if recurrent:
            sin = torch.sin(self.angle * (slen - 1))
            cos = torch.cos(self.angle * (slen - 1))
            retention_rel_pos = ((sin, cos), self.decay.exp())
        else:
            index = torch.arange(slen).to(self.decay)
            sin = torch.sin(index[:, None] * self.angle[None, :])
            cos = torch.cos(index[:, None] * self.angle[None, :])
            mask = torch.tril(torch.ones(slen, slen).to(self.decay))
            mask = torch.masked_fill(
                index[:, None] - index[None, :], ~mask.bool(), float("inf")
            )
            mask = torch.exp(mask * self.decay[:, None, None])
            mask = torch.nan_to_num(mask)
            mask = mask / mask.sum(dim=-1, keepdim=True).sqrt()
            retention_rel_pos = ((sin, cos), mask)

        return retention_rel_pos


if __name__ == "__main__":
    xpos = XPos(64, 4)
    ((sin, cos), decay) = xpos.forward(8)
    print(decay)

    for i in range(1, 9):
        ((sin, cos), decay) = xpos.forward(8, recurrent=True)
        print(i, decay)<|MERGE_RESOLUTION|>--- conflicted
+++ resolved
@@ -3,14 +3,10 @@
 
 
 class XPos(nn.Module):
-<<<<<<< HEAD
-    def __init__(self, dim, num_heads):
-=======
     def __init__(self, dim,num_heads):
         """
         https://arxiv.org/abs/2212.10554
         """
->>>>>>> a96b3315
         super().__init__()
         
         angle = 1.0 / (10000 ** torch.linspace(0, 1, dim // num_heads // 2))
